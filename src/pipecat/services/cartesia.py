--- conflicted
+++ resolved
@@ -10,12 +10,8 @@
 import asyncio
 import time
 
-<<<<<<< HEAD
 from typing import AsyncGenerator, Optional
 from pydantic.main import BaseModel
-=======
-from typing import AsyncGenerator
->>>>>>> 13a4a053
 
 from pipecat.frames.frames import (
     CancelFrame,
@@ -65,8 +61,7 @@
     return None
 
 
-<<<<<<< HEAD
-class CartesiaTTSService(TTSService):
+class CartesiaTTSService(AsyncWordTTSService):
     class InputParams(BaseModel):
         model_id: Optional[str] = "sonic-english"
         encoding: Optional[str] = "pcm_s16le"
@@ -75,9 +70,6 @@
         language: Optional[str] = "en"
         speed: Optional[str] = None
         emotion: Optional[list[str]] = []
-=======
-class CartesiaTTSService(AsyncWordTTSService):
->>>>>>> 13a4a053
 
     def __init__(
             self,
@@ -148,7 +140,8 @@
     async def _connect(self):
         try:
             self._websocket = await websockets.connect(
-                f"{self._url}?api_key={self._api_key}&cartesia_version={self._cartesia_version}"
+                f"{self._url}?api_key={self._api_key}&cartesia_version={
+                    self._cartesia_version}"
             )
             self._receive_task = self.get_event_loop().create_task(self._receive_task_handler())
         except Exception as e:
@@ -213,7 +206,8 @@
                     await self.add_word_timestamps([("LLMFullResponseEndFrame", 0)])
                 elif msg["type"] == "timestamps":
                     await self.add_word_timestamps(
-                        list(zip(msg["word_timestamps"]["words"], msg["word_timestamps"]["start"]))
+                        list(zip(msg["word_timestamps"]["words"],
+                             msg["word_timestamps"]["start"]))
                     )
                 elif msg["type"] == "chunk":
                     await self.stop_ttfb_metrics()
@@ -230,7 +224,8 @@
                     await self.stop_all_metrics()
                     await self.push_error(ErrorFrame(f'{self} error: {msg["error"]}'))
                 else:
-                    logger.error(f"Cartesia error, unknown message type: {msg}")
+                    logger.error(
+                        f"Cartesia error, unknown message type: {msg}")
         except asyncio.CancelledError:
             pass
         except Exception as e:
